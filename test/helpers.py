import random
from io import BytesIO

import testtools

import falcon


class RandChars:
    _chars = 'abcdefghijklqmnopqrstuvwxyz0123456789 \n\t!@#$%^&*()-_=+`~<>,.?/'

    def __init__(self, min, max):
        self.target = random.randint(min, max)
        self.counter = 0

    def __iter__(self):
        return self

    def next(self):
        if self.counter < self.target:
            self.counter += 1
            return self._chars[random.randint(0, len(self._chars) - 1)]
        else:
            raise StopIteration


def rand_string(min, max):
    return ''.join([c for c in RandChars(min, max)])


class StartResponseMock:
    def __init__(self):
        self._called = 0
        self.status = None
        self.headers = None

    def __call__(self, status, headers):
        self._called += 1
        self.status = status
        self.headers = headers
        self.headers_dict = dict(headers)

    def call_count(self):
        return self._called


class RequestHandler:
    sample_status = "200 OK"
    sample_body = rand_string(0, 128 * 1024)
    resp_headers = {
        'Content-Type': 'text/plain; charset=utf-8',
        'ETag': '10d4555ebeb53b30adf724ca198b32a2',
        'X-Hello': 'OH HAI'
    }

    def __init__(self):
        self.called = False

    def on_get(self, ctx, req, resp):
        self.called = True

        self.ctx, self.req, self.resp = ctx, req, resp

        resp.status = falcon.HTTP_200
        resp.body = self.sample_body
        resp.set_headers(self.resp_headers)


class TestSuite(testtools.TestCase):

    def setUp(self):
        super(TestSuite, self).setUp()
        self.api = falcon.Api()
        self.srmock = StartResponseMock()
        self.test_route = '/' + self.getUniqueString()

        prepare = getattr(self, 'prepare', None)
        if hasattr(prepare, '__call__'):
            prepare()

    def _simulate_request(self, path, **kwargs):
<<<<<<< HEAD
        return self.api(create_environ(path=path, **kwargs),
                 self.srmock)

def rand_string(min, max):
    int_gen = random.randint
    string_length = int_gen(min, max)
    return ''.join([chr(int_gen(9, 126))
                    for i in range(string_length)])
=======
        if not path:
            path = '/'

        return self.api(create_environ(path=path, **kwargs),
                        self.srmock)
>>>>>>> f8466331


def create_environ(path='/', query_string='', protocol='HTTP/1.1', port='80',
                   headers=None, script='', body='', method='GET'):

    env = {
        'SERVER_PROTOCOL': protocol,
        'SERVER_SOFTWARE': 'gunicorn/0.17.0',
        'SCRIPT_NAME': script,
        'REQUEST_METHOD': method,
        'PATH_INFO': path,
        'QUERY_STRING': query_string,
        'HTTP_ACCEPT': '*/*',
        'HTTP_USER_AGENT': ('curl/7.24.0 (x86_64-apple-darwin12.0) '
                            'libcurl/7.24.0 OpenSSL/0.9.8r zlib/1.2.5'),
        'REMOTE_PORT': '65133',
        'RAW_URI': '/',
        'REMOTE_ADDR': '127.0.0.1',
        'SERVER_NAME': 'localhost',
        'SERVER_PORT': port,

        'wsgi.url_scheme': 'http',
        'wsgi.input': BytesIO(body)
    }

    if protocol != 'HTTP/1.0':
        env['HTTP_HOST'] = 'falconer'

    if headers is not None:
        for name, value in headers.iteritems():
            name = name.upper().replace('-', '_')

            if name == 'CONTENT_TYPE':
                env[name] = value.strip()
            elif name == 'CONTENT_LENGTH':
                env[name] = value.strip()
            else:
                env['HTTP_' + name.upper()] = value.strip()

    return env<|MERGE_RESOLUTION|>--- conflicted
+++ resolved
@@ -6,26 +6,11 @@
 import falcon
 
 
-class RandChars:
-    _chars = 'abcdefghijklqmnopqrstuvwxyz0123456789 \n\t!@#$%^&*()-_=+`~<>,.?/'
-
-    def __init__(self, min, max):
-        self.target = random.randint(min, max)
-        self.counter = 0
-
-    def __iter__(self):
-        return self
-
-    def next(self):
-        if self.counter < self.target:
-            self.counter += 1
-            return self._chars[random.randint(0, len(self._chars) - 1)]
-        else:
-            raise StopIteration
-
-
 def rand_string(min, max):
-    return ''.join([c for c in RandChars(min, max)])
+    int_gen = random.randint
+    string_length = int_gen(min, max)
+    return ''.join([chr(int_gen(9, 126))
+                    for i in range(string_length)])
 
 
 class StartResponseMock:
@@ -79,22 +64,11 @@
             prepare()
 
     def _simulate_request(self, path, **kwargs):
-<<<<<<< HEAD
-        return self.api(create_environ(path=path, **kwargs),
-                 self.srmock)
-
-def rand_string(min, max):
-    int_gen = random.randint
-    string_length = int_gen(min, max)
-    return ''.join([chr(int_gen(9, 126))
-                    for i in range(string_length)])
-=======
         if not path:
             path = '/'
 
         return self.api(create_environ(path=path, **kwargs),
                         self.srmock)
->>>>>>> f8466331
 
 
 def create_environ(path='/', query_string='', protocol='HTTP/1.1', port='80',
