--- conflicted
+++ resolved
@@ -4,32 +4,7 @@
 import falcon
 import test.helpers as helpers
 
-<<<<<<< HEAD
 
-class RequestHandler:
-    sample_status = "200 OK"
-    sample_body = helpers.rand_string(0, 128 * 1024)
-    resp_headers = {
-        'Content-Type': 'text/plain; charset=utf-8',
-        'ETag': '10d4555ebeb53b30adf724ca198b32a2',
-        'X-Hello': 'OH HAI'
-    }
-
-    def __init__(self):
-        self.called = False
-
-    def __call__(self, ctx, req, resp):
-        self.called = True
-
-        self.ctx, self.req, self.resp = ctx, req, resp
-
-        resp.status = falcon.HTTP_200
-        resp.body = self.sample_body
-        resp.set_headers(self.resp_headers)
-
-
-=======
->>>>>>> 135f764b
 class RequestHandlerTestStatus:
     sample_body = helpers.rand_string(0, 128 * 1024)
 
