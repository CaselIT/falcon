--- conflicted
+++ resolved
@@ -1,7 +1,7 @@
 from testtools.matchers import Contains, Not
 
+import falcon.testing as testing
 import falcon
-import falcon.testing as testing
 
 
 class StatusTestResource:
@@ -32,9 +32,6 @@
             resp.body = self.body
 
 
-<<<<<<< HEAD
-class TestHeaders(testing.TestSuite):
-=======
 class HeaderHelpersResource:
 
     def on_get(self, req, resp):
@@ -54,7 +51,7 @@
         # resp.set_location('/things/87')
 
         # bytes 0-499/10240
-        #resp.set_content_range(0, 499, 10 * 1024)
+        # resp.set_content_range(0, 499, 10 * 1024)
 
     def on_head(self, req, resp):
         # Alias of set_media_type
@@ -63,8 +60,7 @@
         resp.cache_control = ['no-store']
 
 
-class TestHeaders(helpers.TestSuite):
->>>>>>> bb01a48e
+class TestHeaders(testing.TestSuite):
 
     def prepare(self):
         self.resource = testing.TestResource()
